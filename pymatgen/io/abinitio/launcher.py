"""Tools for the submission of Tasks."""
from __future__ import division, print_function

import os
import time
import collections
import yaml
import cStringIO as StringIO

from datetime import timedelta
from monty.dev import deprecated
from monty.os.path import which

from pymatgen.core.design_patterns import AttrDict
from pymatgen.util.string_utils import is_string

import logging
logger = logging.getLogger(__name__)

__all__ = [
    "ScriptEditor",
    "PyLauncher",
    "PyFlowScheduler",
]


def straceback():
    """Returns a string with the traceback."""
    import traceback

    return traceback.format_exc()


class ScriptEditor(object):
    """
    Simple editor that simplifies the writing of shell scripts
    """
    _shell = '/bin/bash'

    def __init__(self):
        self._lines = []

    @property
    def shell(self):
        return self._shell

    def _add(self, text, pre=""):
        if is_string(text):
            self._lines.append(pre + text)
        else:
            self._lines.extend([pre + t for t in text])

    def reset(self):
        """Reset the editor."""
        try:
            del self._lines
        except AttributeError:
            pass

    def shebang(self):
        """Adds the shebang line."""
        self._lines.append('#!' + self.shell)

    def declare_var(self, key, val):
        """Declare a env variable. If val is None the variable is unset."""
        if val is not None:
            line = "export " + key + '=' + str(val)
        else:
            line = "unset " + key

        self._add(line)

    def declare_vars(self, d):
        """Declare the variables defined in the dictionary d."""
        for k, v in d.items():
            self.declare_var(k, v)

    def export_envar(self, key, val):
        """Export an environment variable."""
        line = "export " + key + "=" + str(val)
        self._add(line)

    def export_envars(self, env):
        """Export the environment variables contained in the dict env."""
        for k, v in env.items():
            self.export_envar(k, v)

    def add_emptyline(self):
        """Add an empty line."""
        self._add("", pre="")

    def add_comment(self, comment):
        """Add a comment"""
        self._add(comment, pre="# ")

    def load_modules(self, modules):
        """Load the list of specified modules."""
        for module in modules:
            self.load_module(module)

    def load_module(self, module):
        self._add('module load ' + module)

    def add_line(self, line):
        self._add(line)

    def add_lines(self, lines):
        self._add(lines)

    def get_script_str(self, reset=True):
        """Returns a string with the script and reset the editor if reset is True"""
        s = "\n".join(l for l in self._lines)
        if reset:
            self.reset()
        return s


class OmpEnv(dict):
    """
    Dictionary with the OpenMP environment variables
    see https://computing.llnl.gov/tutorials/openMP/#EnvironmentVariables
    """
    _KEYS = [
        "OMP_SCHEDULE",
        "OMP_NUM_THREADS",
        "OMP_DYNAMIC",
        "OMP_PROC_BIND",
        "OMP_NESTED",
        "OMP_STACKSIZE",
        "OMP_WAIT_POLICY",
        "OMP_MAX_ACTIVE_LEVELS",
        "OMP_THREAD_LIMIT",
        "OMP_STACKSIZE",
        "OMP_PROC_BIND",
    ]

    def __init__(self, *args, **kwargs):
        """
        Constructor method inherited from dictionary:

        >>> OmpEnv(OMP_NUM_THREADS=1)
        {'OMP_NUM_THREADS': '1'}

        To create an instance from an INI file, use:
           OmpEnv.from_file(filename)
        """
        self.update(*args, **kwargs)

        err_msg = ""
        for key, value in self.items():
            self[key] = str(value)
            if key not in self._KEYS:
                err_msg += "unknown option %s\n" % key

        if err_msg:
            raise ValueError(err_msg)

    @classmethod
    def from_file(cls, filename, allow_empty=False):
        """Reads the OpenMP variables from a INI file."""
        if filename.endswith(".ini"):
            from ConfigParser import SafeConfigParser, NoOptionError

            parser = SafeConfigParser()
            parser.read(filename)

            obj = OmpEnv()

            # Consistency check. Note that we only check if the option name is correct,
            # we do not check whether the value is correct or not.
            if "openmp" not in parser.sections():
                if not allow_empty:
                    raise ValueError("%s does not contain any [openmp] section" % filename)
                return obj

            err_msg = ""
            for key in parser.options("openmp"):
                if key.upper() not in self._KEYS:
                    err_msg += "unknown option %s, maybe a typo" % key

            if err_msg:
                raise ValueError(err_msg)

            for key in cls._KEYS:
                try:
                    obj[key] = str(parser.get("openmp", key))
                except NoOptionError:
                    try:
                        obj[key] = str(parser.get("openmp", key.lower()))
                    except NoOptionError:
                        pass

            if not allow_empty and not obj:
                raise ValueError("Refusing to return with an empty dict")

            return obj

        else:
            raise NotImplementedError("Don't how how to read data from %s" % filename)


class PyLauncherError(Exception):
    """Error class for PyLauncher."""


class PyLauncher(object):
    """
    This object handle the submission of the tasks contained in a `AbinitFlow`
    """
    Error = PyLauncherError

    def __init__(self, flow, **kwargs):
        """
        Initialize the object

        Args:
            flow:
                `AbinitFlow` object
            kwargs:
                max_njobs_inqueue:
                    The launcher will stop submitting jobs when the
                    number of jobs in the queue is >= Max number of jobs
        """
        self.flow = flow
        self.max_njobs_inqueue = kwargs.get("max_njobs_inqueue", 200)

    def single_shot(self):
        """
        Run the first `Task` than is ready for execution.

        Returns:
            Number of jobs launched.
        """
        num_launched = 0

        # Get the tasks that can be executed in each workflow.
        tasks = []
        for work in self.flow:
            try:
                task = work.fetch_task_to_run()

                if task is not None:
                    tasks.append(task)
                else:
                    # No task found, this usually happens when we have dependencies.
                    # Beware of possible deadlocks here!
                    logger.debug("No task to run! Possible deadlock")

            except StopIteration:
                logger.info("All tasks completed.")

        # Submit the tasks and update the database.
        if tasks:
            tasks[0].start()
            num_launched += 1

            self.flow.pickle_dump()

        return num_launched

<<<<<<< HEAD
    def rapidfire(self, max_nlaunch=-1, max_loops=1, sleep_time=None, max_jobs_running = 22): # nlaunches=0,
=======
    def rapidfire(self, max_nlaunch=-1, max_loops=1, sleep_time=5): 
>>>>>>> 87724523
        """
        Keeps submitting `Tasks` until we are out of jobs or no job is ready to run.

        Args:
            max_nlaunch:
                Maximum number of launches. default: no limit.
            max_loops:
                Maximum number of loops
            sleep_time:
                secs to sleep between rapidfire loop iterations

        Returns:
            The number of tasks launched.
        """
        num_launched, launched = 0, []

        for count in range(max_loops):
            if count > 0:
                time.sleep(sleep_time)

            tasks = self.fetch_tasks_to_run()

            # I don't know why but we receive duplicated tasks.
            if any(task in launched for task in tasks):
                logger.critical("task %s already in launched list:\n%s" % (task, launched))

            # Preventive test.
            tasks = [t for t in tasks if t not in launched]

            if not tasks:
                continue

            njobs_inqueue = tasks[0].manager.qadapter.get_njobs_in_queue()
            rest = self.max_njobs_inqueue - njobs_inqueue
            if rest <= 0:
                print('too many jobs in the queue, going back to sleep')
                continue

<<<<<<< HEAD
            for task in tasks:
            # see if there is place in the que
                if get_running_jobs() > max_jobs_running:
                    num_loops = max_loops
                    print('too many jobs in the queue, going back to sleep')
                    break
=======
            stop = len(tasks) if rest > len(tasks) else rest
            #print("Will fire %d jobs" % stop)
>>>>>>> 87724523

            for task in tasks[:stop]:
                fired = task.start()
                if fired:
                    launched.append(task)
                    num_launched += 1

                if num_launched == max_nlaunch:
                    # Exit the outermost loop.
                    print('num_launched == max_nlaunch, going back to sleep')
                    break


        # Update the database.
        self.flow.pickle_dump()

        return num_launched

    def fetch_tasks_to_run(self):
        """
        Return the list of tasks that can be submitted.
        Empty list if no task has been found.
        """
        tasks_to_run = []

        for work in self.flow:
            tasks_to_run.extend(work.fetch_alltasks_to_run())
            #try:
            #    task = work.fetch_task_to_run()

            #    if task is not None:
            #        tasks_to_run.append(task)
            #    else:
            #        # No task found, this usually happens when we have dependencies.
            #        # Beware of possible deadlocks here!
            #        logger.debug("fetch_task_to_run returned None.")

            #except StopIteration:
            #    # All the tasks in work are done.
            #    logger.debug("Out of tasks in work %s" % work)

        return tasks_to_run


def boxed(msg, ch="=", pad=5):
    if pad > 0:
        msg = pad * ch + msg + pad * ch

    return "\n".join([len(msg) * ch,
                      msg,
                      len(msg) * ch,
                      "", ])


class PyFlowSchedulerError(Exception):
    """Exceptions raised by `PyFlowScheduler`."""


class PyFlowScheduler(object):
    """
    This object schedules the submission of the tasks in an `AbinitFlow`.
    There are two types of errors that might occur during the execution of the jobs:

        #. Python exceptions
        #. Abinit Errors.

    Python exceptions are easy to detect and are usually due to a bug in abinitio or random errors such as IOError.
    The set of Abinit Errors is much much broader. It includes wrong input data, segmentation
    faults, problems with the resource manager, etc. Abinitio tries to handle the most common cases
    but there's still a lot of room for improvement.
    Note, in particular, that `PyFlowScheduler` will shutdown automatically if

        #. The number of python exceptions is > MAX_NUM_PYEXC

        #. The number of Abinit Errors (i.e. the number of tasks whose status is S_ERROR) is > MAX_NUM_ERRORS

        #. The number of jobs launched becomes greater than (SAFETY_RATIO * total_number_of_tasks).

        #. The scheduler will send an email to the user (specified by mailto) every REMINDME_S seconds.
           If the mail cannot be sent, it will shutdown automatically.
           This check prevents the scheduler from being trapped in an infinite loop.
    """
    # Configuration file.
    YAML_FILE = "scheduler.yml"

    DEBUG = 0

    Error = PyFlowSchedulerError

    def __init__(self, **kwargs):
        """
        Args:
            weeks:
                number of weeks to wait
            days:
                number of days to wait
            hours:
                number of hours to wait
            minutes:
                number of minutes to wait
            seconds:
                number of seconds to wait

            verbose:
                (int) verbosity level
            max_njobs_inque:
                Limit on the number of jobs that can be present in the queue
            use_dynamic_manager:
                True if the task manager must be re-initialized from 
                file before launching the jobs. Default: False
        """
        # Options passed to the scheduler.
        self.sched_options = AttrDict(
            weeks=kwargs.pop("weeks", 0),
            days=kwargs.pop("days", 0),
            hours=kwargs.pop("hours", 0),
            minutes=kwargs.pop("minutes", 0),
            seconds=kwargs.pop("seconds", 0),
            #start_date=kwargs.pop("start_date", None),
        )

        if all(not v for v in self.sched_options.values()):
            raise self.Error("Wrong set of options passed to the scheduler.")

        self.mailto = kwargs.pop("mailto", None)
        self.verbose = int(kwargs.pop("verbose", 0))
<<<<<<< HEAD
        self.max_nlaunch = int(kwargs.pop("max_nlaunch",10))
        self.max_jobs_running = int(kwargs.pop("max_jobs_running",22))
=======
        self.use_dynamic_manager = kwargs.pop("use_dynamic_manager", False)
        self.max_njobs_inqueue = kwargs.pop("max_njobs_inqueue", -1)
>>>>>>> 87724523

        self.REMINDME_S = float(kwargs.pop("REMINDME_S", 4 * 24 * 3600))
        self.MAX_NUM_PYEXCS = int(kwargs.pop("MAX_NUM_PYEXCS", 0))
        self.MAX_NUM_ABIERRS = int(kwargs.pop("MAX_NUM_ABIERRS", 0))
        self.SAFETY_RATIO = int(kwargs.pop("SAFETY_RATIO", 5))
        #self.MAX_ETIME_S = kwargs.pop("MAX_ETIME_S", )

        if kwargs:
            raise self.Error("Unknown arguments %s" % kwargs)

        from apscheduler.scheduler import Scheduler

        self.sched = Scheduler(standalone=True)

        self.nlaunch = 0
        self.num_reminders = 1

        # Used to keep track of the exceptions raised while the scheduler is running
        self.exceptions = collections.deque(maxlen=self.MAX_NUM_PYEXCS + 10)

        # Used to push additional info during the execution.
        self.history = collections.deque(maxlen=100)

    @classmethod
    def from_file(cls, filepath):
        """Read the configuration parameters from a Yaml file."""
        with open(filepath, "r") as fh:
            return cls(**yaml.load(fh))

    @classmethod
    def from_string(cls, s):
        """Create an istance from string s containing a YAML dictionary."""
        stream = StringIO.StringIO(s)
        stream.seek(0)

        return cls(**yaml.load(stream))

    @classmethod
    def from_user_config(cls):
        """
        Initialize the `PyFlowScheduler` from the YAML file 'scheduler.yml'.
        Search first in the working directory and then in the configuration
        directory of abipy.

        Raises:
            RuntimeError if file is not found.
        """
        # Try in the current directory.
        path = os.path.join(os.getcwd(), cls.YAML_FILE)

        if os.path.exists(path):
            return cls.from_file(path)

        # Try in the configuration directory.
        home = os.getenv("HOME")
        dirpath = os.path.join(home, ".abinit", "abipy")
        path = os.path.join(dirpath, cls.YAML_FILE)

        if os.path.exists(path):
            return cls.from_file(path)

        err_msg = "Cannot locate %s neither in current directory nor in %s" % (cls.YAML_FILE, dirpath)
        raise cls.Error(err_msg)

    def __str__(self):
        """String representation."""
        lines = [self.__class__.__name__ + ", Pid: %d" % self.pid]
        app = lines.append

        app("Scheduler options: %s" % str(self.sched_options))
        app(80 * "=")
        app(str(self.flow))

        return "\n".join(lines)

    @property
    def pid(self):
        """The pid of the process associated to the scheduler."""
        try:
            return self._pid

        except AttributeError:
            self._pid = os.getpid()
            return self._pid

    @property
    def pid_file(self):
        """
        Absolute path of the file with the pid.
        The file is located in the workdir of the flow
        """
        return self._pid_file

    @property
    def flow(self):
        """`AbinitFlow`."""
        return self._flow

    @property
    def num_excs(self):
        """Number of exceptions raised so far."""
        return len(self.exceptions)

    def get_delta_etime(self):
        """Returns a `timedelta` object representing with the elapsed time."""
        return timedelta(seconds=(time.time() - self.start_time))

    def add_flow(self, flow):
        """Add an `AbinitFlow` flow to the scheduler."""
        if hasattr(self, "_flow"):
            raise self.Error("Only one flow can be added to the scheduler.")

        pid_file = os.path.join(flow.workdir, "_PyFlowScheduler.pid")

        if os.path.isfile(pid_file):
            flow.show_status()

            err_msg = (
                "pid_file %s already exists\n"
                "There are two possibilities:\n\n"
                "   1) There's an another instance of PyFlowScheduler running.\n"
                "   2) The previous scheduler didn't exit in a clean way.\n\n"
                "To solve case 1:\n"
                "   Kill the previous scheduler (use 'kill pid' where pid is the number reported in the file)\n"
                "   Then you can restart the new scheduler.\n\n"
                "To solve case 2:\n"
                "   Remove the pid_file and restart the scheduler.\n\n"
                "Exiting\n" % pid_file
            )

            raise self.Error(err_msg)

        with open(pid_file, "w") as fh:
            fh.write(str(self.pid))

        self._pid_file = pid_file
        self._flow = flow

    def start(self):
        """
        Starts the scheduler in a new thread.
        In standalone mode, this method will block until there are no more scheduled jobs.
        """
        self.history.append("Started on %s" % time.asctime())
        self.start_time = time.time()

        self.sched.add_interval_job(self.callback, **self.sched_options)

        # Try to run the job immediately. If something goes wrong
        # return without initializing the scheduler.
        self._runem_all()

        if self.exceptions:
            self.cleanup()
            self.send_email(msg="Error while trying to run the flow for the first time!\n %s" % self.exceptions)

        self.sched.start()

    def _runem_all(self):
        """
        This function checks the status of all tasks,
        tries to fix tasks that went unconverged, abicritical, or queuecritical
        and tries to run all the tasks that can be submitted.+
        """
<<<<<<< HEAD
        max_nlaunch, excs = self.max_nlaunch, []

=======
        max_nlaunch, excs = 10, []
>>>>>>> 87724523
        flow = self.flow

        #nqjobs = flow.get_njobs_inqueue()
        #if njobs >= self.max_njobs_inqueue:
        #   return

        # Allow to change the manager at run-time
        if self.use_dynamic_manager:
            from pymatgen.io.abinitio.tasks import TaskManager
            new_manager = TaskManager.from_user_config()
            for work in flow:
                work.set_manager(new_manager)

        # check stattus
        flow.check_status()

        # fix problems
        # Try to restart the unconverged tasks
        # todo donot fire here but prepare for fireing in rapidfire
        for task in self.flow.unconverged_tasks:
            try:
                logger.info("AbinitFlow will try restart task %s" % task)

                fired = task.restart()
                if fired: self.nlaunch += 1

            except Exception:
                excs.append(straceback())

        # move here from withing rapid fire ...
        # fix only prepares for restarting, and sets to ready
        flow.fix_critical()

        # update database
        flow.pickle_dump()

        #if self.num_restarts == self.max_num_restarts:
        #    info_msg = "Reached maximum number of restarts. Cannot restart anymore Returning"
        #    logger.info(info_msg)
        #    self.history.append(info_msg)
        #    return 1

        # Submit the tasks that are ready.
        try:
            nlaunch = PyLauncher(flow).rapidfire(max_nlaunch=max_nlaunch, sleep_time=10, max_jobs_running=self.max_jobs_running)
            self.nlaunch += nlaunch

            if nlaunch:
                print("[%s] Number of launches: %d" % (time.asctime(), nlaunch))

        except Exception:
            excs.append(straceback())

        flow.show_status()

        if excs:
            logger.critical("*** Scheduler exceptions:\n *** %s" % "\n".join(excs))
            self.exceptions.extend(excs)

    def callback(self):
        """The function that will be executed by the scheduler."""
        try:
            return self._callback()
        except:
            # All exceptions raised here will trigger the shutdown!
            self.exceptions.append(straceback())
            self.shutdown(msg="Exception raised in callback!")

    def _callback(self):
        """The actual callback."""
        if self.DEBUG:
            # Show the number of open file descriptors
            print(">>>>> _callback: Number of open file descriptors: %s" % get_open_fds())

        self._runem_all()

        # Mission accomplished. Shutdown the scheduler.
        all_ok = self.flow.all_ok
        if self.verbose:
            print("all_ok", all_ok)

        if all_ok:
            self.shutdown(msg="All tasks have reached S_OK. Will shutdown the scheduler and exit")

        # Handle failures.
        err_msg = ""

        # Shall we send a reminder to the user?
        delta_etime = self.get_delta_etime()

        if delta_etime.total_seconds() > self.num_reminders * self.REMINDME_S:
            self.num_reminders += 1
            msg = ("Just to remind you that the scheduler with pid %s, flow %s\n has been running for %s " %
                  (self.pid, self.flow, delta_etime))
            retcode = self.send_email(msg, tag="[REMINDER]")

            if retcode:
                # Cannot send mail, shutdown now!
                msg += ("\nThe scheduler tried to send an e-mail to remind the user\n" +
                        " but send_email returned %d. Aborting now" % retcode)
                err_msg += msg

        #if delta_etime.total_seconds() > self.MAX_ETIME_S:
        #    err_msg += "\nExceeded MAX_ETIME_S %s. Will shutdown the scheduler and exit" % self.MAX_ETIME_S

        # Too many exceptions. Shutdown the scheduler.
        if self.num_excs > self.MAX_NUM_PYEXCS:
            msg = "Number of exceptions %s > %s. Will shutdown the scheduler and exit" % (
                self.num_excs, self.MAX_NUM_PYEXCS)
            err_msg += boxed(msg)

        # Paranoid check: disable the scheduler if we have submitted
        # too many jobs (it might be due to some bug or other external reasons 
        # such as race conditions between difference callbacks!)
        if self.nlaunch > self.SAFETY_RATIO * self.flow.num_tasks:
            msg = "Too many jobs launched %d. Total number of tasks = %s, Will shutdown the scheduler and exit" % (
                self.nlaunch, self.flow.num_tasks)
            err_msg += boxed(msg)

        # Count the number of tasks with status == S_ERROR.
        if self.flow.num_errored_tasks > self.MAX_NUM_ABIERRS:
            msg = "Number of tasks with ERROR status %s > %s. Will shutdown the scheduler and exit" % (
                self.flow.num_errored_tasks, self.MAX_NUM_ABIERRS)
            err_msg += boxed(msg)

        # Count the number of tasks with status == S_UNCONVERGED.
        #if self.flow.num_unconverged_tasks:
        #    # TODO: this is needed to avoid deadlocks, automatic restarting is not available yet
        #    msg = ("Found %d unconverged tasks."
        #           "Automatic restarting is not available yet. Will shutdown the scheduler and exit"
        #           % self.flow.num_unconverged_tasks)
        #    err_msg += boxed(msg)

        #deadlocks = self.detect_deadlocks()
        #if deadlocks:
        #    msg = ("Detected deadlocks in flow. Will shutdown the scheduler and exit"
        #           % self.flow.num_unconverged_tasks)
        #    err_msg += boxed(msg)

        if err_msg:
            # Something wrong. Quit
            self.shutdown(err_msg)

        return len(self.exceptions)

    def cleanup(self):
        """
        Cleanup routine: remove the pid file and save the pickle database
        """
        try:
            os.remove(self.pid_file)
        except OSError:
            logger.critical("Could not remove pid_file")
            pass

        # Save the final status of the flow.
        self.flow.pickle_dump()

    def shutdown(self, msg):
        """Shutdown the scheduler."""
        try:
            self.cleanup()

            self.history.append("Completed on %s" % time.asctime())
            self.history.append("Elapsed time %s" % self.get_delta_etime())

            if self.DEBUG:
                print(">>>>> shutdown: Number of open file descriptors: %s" % get_open_fds())

            retcode = self.send_email(msg)
            if self.DEBUG:
                print("send_mail retcode", retcode)

        finally:
            # Write file with the list of exceptions:
            if self.exceptions:
                dump_file = os.path.join(self.flow.workdir, "_exceptions")
                with open(dump_file, "w") as fh:
                    fh.writelines(self.exceptions)
                    fh.write("Shutdown message:\n%s" % msg)

            # Shutdown the scheduler thus allowing the process to exit.
            self.sched.shutdown(wait=False)

    def send_email(self, msg, tag=None):
        """
        Send an e-mail before completing the shutdown.
        Returns 0 if success.
        """
        try:
            return self._send_email(msg, tag)
        except:
            self.exceptions.append(straceback())
            return -2

    def _send_email(self, msg, tag):
        if self.mailto is None:
            return -1

        header = msg.splitlines()
        app = header.append

        app("Submitted on %s" % time.ctime(self.start_time))
        app("Completed on %s" % time.asctime())
        app("Elapsed time %s" % str(self.get_delta_etime()))
        app("Number of errored tasks: %d" % self.flow.num_errored_tasks)
        app("Number of unconverged tasks: %d" % self.flow.num_unconverged_tasks)

        strio = StringIO.StringIO()
        strio.writelines("\n".join(header) + 4 * "\n")

        # Add the status of the flow.
        self.flow.show_status(stream=strio)

        if self.exceptions:
            # Report the list of exceptions.
            strio.writelines(self.exceptions)

        if tag is None:
            tag = " [ALL OK]" if self.flow.all_ok else " [WARNING]"

        return sendmail(subject=self.flow.name + tag, text=strio.getvalue(), mailto=self.mailto)


def sendmail(subject, text, mailto, sender=None):
    """
    Sends an e-mail with unix sendmail.

    Args:
        subject:
            String with the subject of the mail.
        text:
            String with the body of the mail.
        mailto:
            String or list of string with the recipients.
        sender:
            string with the sender address.
            If sender is None, username@hostname is used.

    Returns:
        exit status
    """
    def user_at_host():
        from socket import gethostname
        return os.getlogin() + "@" + gethostname()

    # Body of the message.
    sender = user_at_host() if sender is None else sender
    if is_string(mailto): mailto = [mailto]

    from email.mime.text import MIMEText

    mail = MIMEText(text)
    mail["Subject"] = subject
    mail["From"] = sender
    mail["To"] = ", ".join(mailto)

    msg = mail.as_string()

    # sendmail works much better than the python interface.
    # Note that sendmail is available only on Unix-like OS.
    from subprocess import Popen, PIPE

    sendmail = which("sendmail")
    if sendmail is None: return -1
    p = Popen([sendmail, "-t"], stdin=PIPE, stderr=PIPE)

    outdata, errdata = p.communicate(msg)
    return len(errdata)


@deprecated("qadapter.get_njobs_in_queue")
def get_running_jobs():
    """
    Return the number of running jobs.

    ..warning: only slurm is supported
    """
    try:
        import os
        import subprocess
        from subprocess import PIPE
        name = os.environ['LOGNAME']
        cmd = ['qstat', '-u' + name]
        data = subprocess.Popen(cmd, stdout=PIPE).communicate()[0]
        n = len(data.splitlines()) - 1
    except OSError:
        n = 0

    return n

# Test for sendmail
#def test_sendmail():
#    text = "hello\nworld"""
#    mailto = "matteo.giantomassi@uclouvain.be"
#    retcode = sendmail("sendmail_test", text, mailto)
#    print("Retcode", retcode)


def get_open_fds():
    """
    return the number of open file descriptors for current process

    .. warning: will only work on UNIX-like os-es.
    """
    import subprocess
    import os

    pid = os.getpid()
    procs = subprocess.check_output(["lsof", '-w', '-Ff', "-p", str(pid)])

    nprocs = len(filter(lambda s: s and s[0] == 'f' and s[1:].isdigit(), procs.split('\n')))

    return nprocs
<|MERGE_RESOLUTION|>--- conflicted
+++ resolved
@@ -258,11 +258,7 @@
 
         return num_launched
 
-<<<<<<< HEAD
-    def rapidfire(self, max_nlaunch=-1, max_loops=1, sleep_time=None, max_jobs_running = 22): # nlaunches=0,
-=======
     def rapidfire(self, max_nlaunch=-1, max_loops=1, sleep_time=5): 
->>>>>>> 87724523
         """
         Keeps submitting `Tasks` until we are out of jobs or no job is ready to run.
 
@@ -301,17 +297,8 @@
                 print('too many jobs in the queue, going back to sleep')
                 continue
 
-<<<<<<< HEAD
-            for task in tasks:
-            # see if there is place in the que
-                if get_running_jobs() > max_jobs_running:
-                    num_loops = max_loops
-                    print('too many jobs in the queue, going back to sleep')
-                    break
-=======
             stop = len(tasks) if rest > len(tasks) else rest
             #print("Will fire %d jobs" % stop)
->>>>>>> 87724523
 
             for task in tasks[:stop]:
                 fired = task.start()
@@ -438,13 +425,8 @@
 
         self.mailto = kwargs.pop("mailto", None)
         self.verbose = int(kwargs.pop("verbose", 0))
-<<<<<<< HEAD
-        self.max_nlaunch = int(kwargs.pop("max_nlaunch",10))
-        self.max_jobs_running = int(kwargs.pop("max_jobs_running",22))
-=======
         self.use_dynamic_manager = kwargs.pop("use_dynamic_manager", False)
         self.max_njobs_inqueue = kwargs.pop("max_njobs_inqueue", -1)
->>>>>>> 87724523
 
         self.REMINDME_S = float(kwargs.pop("REMINDME_S", 4 * 24 * 3600))
         self.MAX_NUM_PYEXCS = int(kwargs.pop("MAX_NUM_PYEXCS", 0))
@@ -609,12 +591,7 @@
         tries to fix tasks that went unconverged, abicritical, or queuecritical
         and tries to run all the tasks that can be submitted.+
         """
-<<<<<<< HEAD
-        max_nlaunch, excs = self.max_nlaunch, []
-
-=======
         max_nlaunch, excs = 10, []
->>>>>>> 87724523
         flow = self.flow
 
         #nqjobs = flow.get_njobs_inqueue()
