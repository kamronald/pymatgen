#!/usr/bin/env python

'''
This module implements various transmuter classes.
Transmuters are essentially classes that generate TransformedStructures from
various data sources. They enable the high-throughput generation of new
structures and input files.

It also includes the helper function, batch_write_vasp_input to generate an entire
directory of vasp input files for running.
'''

from __future__ import division

__author__ = "Shyue Ping Ong"
__copyright__ = "Copyright 2012, The Materials Project"
__version__ = "0.1"
__maintainer__ = "Shyue Ping Ong"
__email__ = "shyue@mit.edu"
__date__ = "Mar 4, 2012"

import os
import re
import collections

from pymatgen.alchemy.materials import TransformedStructure

from copy import deepcopy

class TransformedStructureTransmuter(object):

    def __init__(self, transformed_structures, transformations = [], extend_collection = False):
        self._transformed_structures = transformed_structures
        for trans in transformations:
            self.append_transformation(trans)

    def __getitem__(self, index):
        return self._transformed_structures[index]

    def __getattr__(self, name):
        return [getattr(x, name) for x in self._transformed_structures]

    def undo_last_transformation(self):
        """
        Undo the last transformation in the TransformedStructure.
        
        Raises:
            IndexError if already at the oldest change.
        """
        for x in self._transformed_structures:
            x.undo_last_transformation()

    def redo_next_transformation(self):
        """
        Redo the last undone transformation in the TransformedStructure.
        
        Raises:
            IndexError if already at the latest change.
        """
        for x in self._transformed_structures:
            x.redo_next_transformation()

    def __len__(self):
        return len(self._transformed_structures)

    def append_transformation(self, transformation, extend_collection = False, clear_redo = True):
        """
        TODO: clean this up a lot
        
        Appends a transformation to the TransformedStructure.
        
        Arguments:
            transformation:
                Transformation to append
            clear_redo:
                Boolean indicating whether to clear the redo list. By default,
                this is True, meaning any appends clears the history of undoing.
                However, when using append_transformation to do a redo, the redo
                list should not be cleared to allow multiple redos.
                
        Returns:
            list of booleans corresponding to initial transformed structures
            each boolean describes whether the transformation altered the structure
        """
        new_structures = []

        for x in self._transformed_structures:
            new = x.append_transformation(transformation, clear_redo, return_alternatives = extend_collection)
            if new is not None:
                new_structures.extend(new)
        output = [x.was_modified for x in self._transformed_structures]
        self._transformed_structures.extend(new_structures)
        return output

    def branch_collection(self, transformations, retention_level = 1, clear_redo = True):
        '''
        copies the structures collection, applying one transformation to each copy.
        
        Args:
            transformations:
                List of transformations to apply (each structure gets one of these transformations.
                To append multiple transformations to each structure use extend_transformations)
            retention_level:
                specifies which structures will be kept and which will be thrown out
                0 - throws out all structures that weren't modified by any of the transformations
                1 - keeps structures that weren't modified by anything.
                2 - keeps all structures, including the untransformed ones. Note 
                    that this may cause issues with undoing transformations
                    since they will have different transformation histories
                
                e.g if you start with 2 structures and apply 2 transformations, 
                and one structure isn't modified by either of them but the other 
                structure is modified by both, for retention_level = 0, you will have 
                2 structures left, for retention_level = 1 you will have 3 structures, 
                and for retention_level 2, you will have 4. In most cases,
                retention_level = 1 will provide the desired functionality.
        '''
        any_modification = [False] * len(self._transformed_structures)
        old_transformed_structures = self._transformed_structures

        new_trans_structures = []
        for transformation in transformations:
            self._transformed_structures = deepcopy(old_transformed_structures)
            modified = self.append_transformation(transformation, clear_redo)
            for structure in self._transformed_structures:
                if structure.was_modified:
                    new_trans_structures.append(structure)
            any_modification = map(lambda x:x[0] or x[1], zip(modified, any_modification))

        self._transformed_structures = new_trans_structures

        if retention_level == 1:
            for i, structure in enumerate(old_transformed_structures):
                if not any_modification[i]:
                    self._transformed_structures.append(structure)
        elif retention_level == 2:
            self._transformed_structures.extend(old_transformed_structures)


    def extend_transformations(self, transformations):
        """
        Extends a sequence of transformations to the TransformedStructure.
        
        Arguments:
            transformations:
                Sequence of Transformations
        """
        for t in transformations:
            self.append_transformation(t)

    def write_vasp_input(self, vasp_input_set, output_dir, create_directory = True):
        """
        Batch write vasp input for a sequence of transformed structures to output_dir,
        following the format output_dir/{formula}_{number}.
        
        Args:
            vasp_input_set:
                pymatgen.io.vaspio_set.VaspInputSet like object that creates
                vasp input files from structures
            output_dir:
                Directory to output files
            create_directory:
                Create the directory if not present. Defaults to True.
        """
        batch_write_vasp_input(self._transformed_structures, vasp_input_set, output_dir, create_directory)

    def set_parameter(self, key, value):
        for x in self._transformed_structures:
            x.set_parameter(key, value)

    def __str__(self):
        output = ["Current structures"]
        output.append("------------")
        for x in self._transformed_structures:
            output.append(str(x._structures[-1]))
        return "\n".join(output)

    def remove_duplicates(self):
        '''
        TODO: write this method
        '''
        pass

    @staticmethod
    def from_cif_string(cif_string, transformations = [], primitive = True, extend_collection = False):
        '''
        Args:
            cif_filenames:
                List of strings of the cif files
        '''
        transformed_structures = []
        lines = cif_string.split("\n")
        structure_data = []
        read_data = False
        for line in lines:
            if re.match("^\s*data", line):
                structure_data.append([])
                read_data = True
            if read_data:
                structure_data[-1].append(line)
        transformed_structures.extend([TransformedStructure.from_cif_string("".join(data), [], primitive) for data in structure_data])
        return TransformedStructureTransmuter(transformed_structures, transformations, extend_collection)


    @staticmethod
    def from_cifs(cif_filenames, transformations = [], primitive = True):
        '''
        Args:
            cif_filenames:
                List of strings of the cif files
        '''
        transformed_structures = []
        for filename in cif_filenames:
            with open(filename, "r") as f:
                structure_data = []
                read_data = False
                for line in f:
                    if re.match("^\s*data", line):
                        structure_data.append([])
                        read_data = True
                    if read_data:
                        structure_data[-1].append(line)
<<<<<<< HEAD
                transformed_structures.extend([TransformedStructure.from_cif_string("".join(data), transformations, primitive) for data in structure_data])
        return TransformedStructureTransmuter(transformed_structures, [])
    
=======
                transformed_structures.extend([TransformedStructure.from_cif_string("".join(data), [], primitive) for data in structure_data])
        return TransformedStructureTransmuter(transformed_structures, transformations, extend_collection)

>>>>>>> 3beb761f
    @staticmethod
    def from_poscars(poscar_filenames, transformations = []):
        transformed_structures = []
        for filename in poscar_filenames:
            with open(filename, "r") as f:
<<<<<<< HEAD
                transformed_structures.append(TransformedStructure.from_poscar_string(f.read(), transformations))
        return TransformedStructureTransmuter(transformed_structures, [])
    
        
=======
                transformed_structures.append(TransformedStructure.from_poscar_string(f.read(), []))
        return TransformedStructureTransmuter(transformed_structures, transformations, extend_collection)


>>>>>>> 3beb761f

def batch_write_vasp_input(transformed_structures, vasp_input_set, output_dir, create_directory = True):
    """
    Batch write vasp input for a sequence of transformed structures to output_dir,
    following the format output_dir/{formula}_{number}.
    
    Args:
        transformed_structures:
            Sequence of TransformedStructures.
        vasp_input_set:
            pymatgen.io.vaspio_set.VaspInputSet like object that creates
            vasp input files from structures
        output_dir:
            Directory to output files
        create_directory:
            Create the directory if not present. Defaults to True.
    """
    dnames_count = collections.defaultdict(int)
    for s in transformed_structures:
        formula = re.sub("\s+", "", s.final_structure.formula)
        dirname = os.path.join(output_dir, '{}_{}'.format(formula, dnames_count[formula] + 1))
        s.write_vasp_input(vasp_input_set, dirname, create_directory = True)
        dnames_count[formula] += 1<|MERGE_RESOLUTION|>--- conflicted
+++ resolved
@@ -220,31 +220,17 @@
                         read_data = True
                     if read_data:
                         structure_data[-1].append(line)
-<<<<<<< HEAD
                 transformed_structures.extend([TransformedStructure.from_cif_string("".join(data), transformations, primitive) for data in structure_data])
         return TransformedStructureTransmuter(transformed_structures, [])
     
-=======
-                transformed_structures.extend([TransformedStructure.from_cif_string("".join(data), [], primitive) for data in structure_data])
-        return TransformedStructureTransmuter(transformed_structures, transformations, extend_collection)
-
->>>>>>> 3beb761f
     @staticmethod
     def from_poscars(poscar_filenames, transformations = []):
         transformed_structures = []
         for filename in poscar_filenames:
             with open(filename, "r") as f:
-<<<<<<< HEAD
                 transformed_structures.append(TransformedStructure.from_poscar_string(f.read(), transformations))
         return TransformedStructureTransmuter(transformed_structures, [])
-    
-        
-=======
-                transformed_structures.append(TransformedStructure.from_poscar_string(f.read(), []))
-        return TransformedStructureTransmuter(transformed_structures, transformations, extend_collection)
-
-
->>>>>>> 3beb761f
+
 
 def batch_write_vasp_input(transformed_structures, vasp_input_set, output_dir, create_directory = True):
     """
