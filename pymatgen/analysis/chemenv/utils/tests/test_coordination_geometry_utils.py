#!/usr/bin/env python


__author__ = 'waroquiers'

import unittest
from pymatgen.analysis.chemenv.utils.coordination_geometry_utils import Plane
import numpy as np
import itertools
from pymatgen.util.testing import PymatgenTest

class PlanesUtilsTest(PymatgenTest):

    def setUp(self):
        #Test of plane 4x + 2y - 4z + 3 = 0 (used in most test cases)
        self.expected_coefficients = np.array([4.0, 2.0, -4.0, 3.0], np.float)
        self.p1 = np.array([0.0, 0.0, 0.75])
        self.p2 = np.array([-0.75, 0.0, 0.0])
        self.p3 = np.array([0.0, -1.5, 0.0])
        self.plane = Plane.from_3points(self.p1, self.p2, self.p3)

    def test_factors_abcd_normal_vector(self):
        factors = self.plane.coefficients / self.expected_coefficients
<<<<<<< HEAD
        for ifactor, factor in enumerate(factors):
            self.assertTrue(np.isclose(factor, factors[0]))
=======
        self.assertArrayAlmostEqual([factors[0]]*4, [ff for ff in factors])
>>>>>>> 96fae567
        self.assertTrue(np.allclose([2.0/3.0, 1.0/3.0, -2.0/3.0], self.plane.normal_vector))

    def test_from_npoints_plane(self):
        best_fits = ['least_square_distance', 'maximum_distance']
        delta = 0.0001
        for best_fit in best_fits:
            plane = Plane.from_npoints([self.p1, self.p2, self.p3], best_fit=best_fit)
            self.assertTrue(self.plane.is_same_plane_as(plane))
            points = [np.array([5.1, 0.3, -2.3]), np.array([-2.0, 4.3, -6.3]), np.array([3.1, 2.3, -21.3]),
                      np.array([-2, -0.5, 0.05]), np.array([11, 12, -13]), np.array([10, 8.3, -6.32])]
            plane = Plane.from_npoints(points, best_fit=best_fit)
            fit_error_plane = plane.fit_error(points, fit=best_fit)
            coeffs = [[1.0+delta, 1, 1, 1],
                      [1, 1.0+delta, 1, 1],
                      [1, 1, 1.0+delta, 1],
                      [1, 1, 1, 1.0+delta],
                      [1.0-delta, 1.0+delta, 1.0-delta, 1.0+delta]]
            for coeff in coeffs:
                plane_changed = Plane.from_coefficients(coeff[0]*plane.a, coeff[1]*plane.b,
                                                        coeff[2]*plane.c, coeff[3]*plane.d)
                fit_error = plane_changed.fit_error(points, fit=best_fit)
                self.assertGreater(fit_error, fit_error_plane)
            coeff = [-2.1, -2.1, -2.1, -2.1]
            plane_not_changed = Plane.from_coefficients(coeff[0]*plane.a, coeff[1]*plane.b,
                                                        coeff[2]*plane.c, coeff[3]*plane.d)
            fit_error = plane_not_changed.fit_error(points, fit=best_fit)
<<<<<<< HEAD
            self.assertTrue(np.isclose(fit_error, fit_error_plane))
=======
            self.assertAlmostEqual(fit_error, fit_error_plane)
>>>>>>> 96fae567


    def test_is_in_plane(self):
        self.assertTrue(self.plane.is_in_plane(self.p1, 0.001))
        self.assertTrue(self.plane.is_in_plane(self.p2, 0.001))
        self.assertTrue(self.plane.is_in_plane(self.p3, 0.001))
        self.assertFalse(self.plane.is_in_plane(np.zeros(3), 0.001))
        self.assertTrue(self.plane.is_in_plane(np.array([1.0, 1.0, 2.25]), 0.001))
        self.assertTrue(self.plane.is_in_plane(np.array([1.0, 1.0, 2.22]), 0.1))
        self.assertFalse(self.plane.is_in_plane(np.array([1.0, 1.0, 2.22]), 0.001))
        self.assertTrue(self.plane.is_in_plane(self.p1 + self.plane.normal_vector * 1.0, 1.000001))
        self.assertFalse(self.plane.is_in_plane(self.p1 + self.plane.normal_vector * 1.00001, 1.0))
        self.assertFalse(self.plane.is_in_plane(self.p1 + self.plane.normal_vector * 1.0, 0.999999))
        self.assertTrue(self.plane.is_in_plane(self.plane.p1, 0.00001))
        self.assertTrue(self.plane.is_in_plane(self.plane.p2, 0.00001))
        self.assertTrue(self.plane.is_in_plane(self.plane.p3, 0.00001))

    def test_normal_vector_is_normed(self):
        self.assertTrue(np.isclose(np.linalg.norm(self.plane.normal_vector), 1.0))

    def test_orthonormal_vectors(self):
        ortho = self.plane.orthonormal_vectors()
        self.assertTrue(np.isclose(np.dot(ortho[0], self.plane.normal_vector), 0.0))
        self.assertTrue(np.isclose(np.dot(ortho[1], self.plane.normal_vector), 0.0))
        self.assertTrue(np.isclose(np.dot(ortho[2], self.plane.normal_vector), 1.0))
        self.assertTrue(np.isclose(np.dot(ortho[0], ortho[1]), 0.0))
        self.assertTrue(np.isclose(np.dot(ortho[1], ortho[2]), 0.0))
        self.assertTrue(np.isclose(np.dot(ortho[2], ortho[0]), 0.0))
        self.assertTrue(np.allclose(np.cross(ortho[0], ortho[1]), ortho[2]))
        self.assertTrue(np.allclose(np.cross(ortho[0], ortho[1]), self.plane.normal_vector))
        self.assertTrue(np.allclose(np.cross(ortho[1], ortho[2]), ortho[0]))
        self.assertTrue(np.allclose(np.cross(ortho[2], ortho[0]), ortho[1]))
        self.assertFalse(np.allclose(np.cross(ortho[1], ortho[0]), ortho[2]))
        self.assertTrue(np.allclose(np.cross(ortho[0], ortho[1]), self.plane.normal_vector))

    def test_plane_comparison(self):
        plane_test_1 = Plane.from_coefficients(4, 2, -4, 3)
        self.assertTrue(self.plane.is_same_plane_as(plane_test_1))
        plane_test_2 = Plane.from_coefficients(-4, -2, 4, -3)
        self.assertTrue(self.plane.is_same_plane_as(plane_test_2))
        plane_test_3 = Plane.from_coefficients(-12, -6, 12, -9)
        self.assertTrue(self.plane.is_same_plane_as(plane_test_3))
        plane_test_4 = Plane.from_coefficients(3, 0, 2, 4)
        self.assertFalse(self.plane.is_same_plane_as(plane_test_4))

    def test_plane_is_in_list_of_planes(self):
        plane_test_1 = Plane.from_coefficients(-8.1, 2, -4, 3)
        plane_test_2 = Plane.from_coefficients(0, -2, 4, 0)
        plane_test_3 = Plane.from_coefficients(-12, -6, 12, -9)
        plane_test_4 = Plane.from_coefficients(3, 0, 0, 4)
        plane_list = [plane_test_1, plane_test_2, plane_test_3, plane_test_4]
        self.assertTrue(self.plane.is_in_list(plane_list))
        plane_list = [plane_test_1, plane_test_2, plane_test_4]
        self.assertFalse(self.plane.is_in_list(plane_list))

    def test_plane_3_coefficients(self):
        plane_1 = Plane.from_coefficients(0, 2, -1, 3)
        self.assertTrue(plane_1.is_in_plane(plane_1.p1, 0.000001))
        self.assertTrue(plane_1.is_in_plane(plane_1.p2, 0.000001))
        self.assertTrue(plane_1.is_in_plane(plane_1.p3, 0.000001))
        plane_2 = Plane.from_coefficients(12, 0, 2, -4)
        self.assertTrue(plane_2.is_in_plane(plane_2.p1, 0.000001))
        self.assertTrue(plane_2.is_in_plane(plane_2.p2, 0.000001))
        self.assertTrue(plane_2.is_in_plane(plane_2.p3, 0.000001))
        plane_3 = Plane.from_coefficients(-8, 8, 0, 0)
        self.assertTrue(plane_3.is_in_plane(plane_3.p1, 0.000001))
        self.assertTrue(plane_3.is_in_plane(plane_3.p2, 0.000001))
        self.assertTrue(plane_3.is_in_plane(plane_3.p3, 0.000001))

    def test_plane_2_coefficients(self):
        plane_1 = Plane.from_coefficients(-21, 0, 0, 3)
        self.assertTrue(plane_1.is_in_plane(plane_1.p1, 0.000001))
        self.assertTrue(plane_1.is_in_plane(plane_1.p2, 0.000001))
        self.assertTrue(plane_1.is_in_plane(plane_1.p3, 0.000001))
        plane_2 = Plane.from_coefficients(0, 4, 0, -4)
        self.assertTrue(plane_2.is_in_plane(plane_2.p1, 0.000001))
        self.assertTrue(plane_2.is_in_plane(plane_2.p2, 0.000001))
        self.assertTrue(plane_2.is_in_plane(plane_2.p3, 0.000001))
        plane_3 = Plane.from_coefficients(0, 0, 3, 1)
        self.assertTrue(plane_3.is_in_plane(plane_3.p1, 0.000001))
        self.assertTrue(plane_3.is_in_plane(plane_3.p2, 0.000001))
        self.assertTrue(plane_3.is_in_plane(plane_3.p3, 0.000001))

    def test_indices_separate(self):
        #Test with the common test plane
        point_1 = np.array([0.0, 0.0, 0.0], np.float)
        point_2 = np.array([0.0, 0.0, 0.75], np.float)
        point_3 = np.array([-0.75, 0.0, 0.0], np.float)
        point_4 = np.array([1.0, 0.0, 0.0], np.float)
        point_5 = np.array([0.0, -1.5, 0.0], np.float)
        point_6 = np.array([10.0, 2.0, -20.0], np.float)
        point_7 = np.array([10.0, 10.0, 10.0], np.float)
        point_8 = np.array([100.0, 0.0, 0.0], np.float)
        plist = [point_1, point_2, point_3, point_4, point_5, point_6, point_7, point_8]
        sep = self.plane.indices_separate(plist, 0.000001)
        self.assertEqual(len(sep[0]), 0)
        self.assertEqual(len(sep[1]), 3)
        self.assertEqual(len(sep[2]), 5)
        self.assertTrue(np.allclose(sep[1], [1, 2, 4]))
        self.assertTrue(np.allclose(sep[2], [0, 3, 5, 6, 7]))
        sep = self.plane.indices_separate(plist, 10)
        self.assertEqual(len(sep[0]), 0)
        self.assertEqual(len(sep[1]), 6)
        self.assertEqual(len(sep[2]), 2)
        self.assertTrue(np.allclose(sep[1], [0, 1, 2, 3, 4, 6]))
        self.assertTrue(np.allclose(sep[2], [5, 7]))
        sep = self.plane.indices_separate(plist, 100000)
        self.assertEqual(len(sep[0]), 0)
        self.assertEqual(len(sep[1]), 8)
        self.assertEqual(len(sep[2]), 0)
        #Test with 2 coeff planes (Normal vector = [1, 0, 0] or [0, 1, 0] or [0, 0, 1])
        #Plane x-2=0 (perpendicular to x)
        plane = Plane.from_coefficients(-4, 0, 0, 8)
        sep = plane.indices_separate(plist, 0.00001)
        self.assertEqual(sep[0], [0, 1, 2, 3, 4])
        self.assertEqual(sep[1], [])
        self.assertEqual(sep[2], [5, 6, 7])
        sep = plane.indices_separate(plist, 1.0)
        self.assertEqual(sep[0], [0, 1, 2, 4])
        self.assertEqual(sep[1], [3])
        self.assertEqual(sep[2], [5, 6, 7])
        #Plane 2y+1=0 (perpendicular to y)
        plane = Plane.from_coefficients(0, 2, 0, 1)
        sep = plane.indices_separate(plist, 0.00001)
        self.assertEqual(sep[0], [4])
        self.assertEqual(sep[1], [])
        self.assertEqual(sep[2], [0, 1, 2, 3, 5, 6, 7])
        sep = plane.indices_separate(plist, 1.0)
        self.assertEqual(sep[0], [])
        self.assertEqual(sep[1], [0, 1, 2, 3, 4, 7])
        self.assertEqual(sep[2], [5, 6])
        #Plane 4z-3=0 (perpendicular to z)
        plane = Plane.from_coefficients(0, 0, -4, 3)
        sep = plane.indices_separate(plist, 0.00001)
        self.assertEqual(sep[0], [0, 2, 3, 4, 5, 7])
        self.assertEqual(sep[1], [1])
        self.assertEqual(sep[2], [6])
        sep = plane.indices_separate(plist, 0.75)
        self.assertEqual(sep[0], [5])
        self.assertEqual(sep[1], [0, 1, 2, 3, 4, 7])
        self.assertEqual(sep[2], [6])
        #Test with 3 coeff planes (Normal vector = [0, a, b] or [a, 0, b] or [a, b, 0])
        #Plane 2y-z+4=0
        plane = Plane.from_coefficients(0, 2, -1, 0)
        sep = plane.indices_separate(plist, 0.00001)
        self.assertEqual(sep[0], [1, 4])
        self.assertEqual(sep[1], [0, 2, 3, 7])
        self.assertEqual(sep[2], [5, 6])
        sep = plane.indices_separate(plist, 0.75)
        self.assertEqual(sep[0], [4])
        self.assertEqual(sep[1], [0, 1, 2, 3, 7])
        self.assertEqual(sep[2], [5, 6])
        #Plane 2y-z+4=0
        plane = Plane.from_coefficients(4, 0, -2, -20)
        sep = plane.indices_separate(plist, 0.00001)
        self.assertEqual(sep[0], [0, 1, 2, 3, 4])
        self.assertEqual(sep[1], [6])
        self.assertEqual(sep[2], [5, 7])
        #Plane 2y-z+4=0
        plane = Plane.from_coefficients(-2, 9, 0, 2)
        sep = plane.indices_separate(plist, 0.00001)
        self.assertEqual(sep[0], [0, 1, 2, 6])
        self.assertEqual(sep[1], [3, 5])
        self.assertEqual(sep[2], [4, 7])

    def test_projections(self):
        #Projections of points that are already on the plane
        expected_projected_points = [self.p1, self.p2, self.p3, self.plane.p1, self.plane.p2, self.plane.p3]
        projected_points = self.plane.projectionpoints(expected_projected_points)
        projected_2d = self.plane.project_and_to2dim(expected_projected_points, 'mean')
        for ii, pp in enumerate(expected_projected_points):
            self.assertTrue(np.allclose(pp, projected_points[ii]))
        for i1, i2 in itertools.combinations(list(range(len(expected_projected_points))), 2):
            self.assertTrue(np.isclose(np.linalg.norm(expected_projected_points[i1]-expected_projected_points[i2]),
                                       np.linalg.norm(projected_2d[i1]-projected_2d[i2])))
        #Projections of random points (check on distances between the 3D points and the 2D points)
        points_to_project = [np.array([5.1, 0.3, -2.3]), np.array([-2.0, 4.3, -6.3]), np.array([3.1, 2.3, -21.3]),
                             np.array([-2, -0.5, 0.05]), np.array([11, 12, -13]), np.array([10, 8.3, -6.32])]
        projected_points = self.plane.projectionpoints(points_to_project)
        meanpoint = np.array([np.mean([pp[ii] for pp in points_to_project]) for ii in range(3)])
        projected_2d = self.plane.project_and_to2dim(points_to_project, 'mean')
        projected_2d_bis = self.plane.project_and_to2dim(points_to_project, meanpoint)
        for ii, pp in enumerate(projected_2d):
            self.assertTrue(np.allclose(pp, projected_2d_bis[ii]))
        for i1, i2 in itertools.combinations(list(range(len(projected_points))), 2):
            self.assertTrue(np.isclose(np.linalg.norm(projected_points[i1]-projected_points[i2]),
                                       np.linalg.norm(projected_2d[i1]-projected_2d[i2])))
        for ii, pp in enumerate(points_to_project):
            projected_2d = self.plane.project_and_to2dim([pp], pp)
            self.assertTrue(np.allclose(projected_2d[0], 0.0))
        #Check some specific projections
        points = [np.zeros(3, np.float), np.array([10, 10, 10], np.float), np.array([1.2, 2.3, 3.4], np.float),
                  np.array([-1, -2, -3], np.float), np.array([-1, 1, -1], np.float)]
        projected_points = self.plane.projectionpoints(points)
        expected_projected_points = [np.array([-0.33333333, -0.16666667,  0.33333333]),
                                     np.array([7.44444444, 8.72222222, 12.55555556]),
                                     np.array([1.33333333, 2.36666667, 3.26666667]),
                                     np.array([-1.77777778, -2.38888889, -2.22222222]),
                                     np.array([-1.55555556,  0.72222222, -0.44444444])]
        for ii, pp in enumerate(projected_points):
            self.assertTrue(np.allclose(pp, expected_projected_points[ii]))
            self.assertTrue(self.plane.is_in_plane(pp, 0.0000001))
        projected_2d_points_000 = self.plane.project_and_to2dim(points, [0.0, 0.0, 0.0])
        projected_2d_points_mean = self.plane.project_and_to2dim(points, 'mean')
        for i1, i2 in itertools.combinations(list(range(len(projected_2d_points_000))), 2):
            norm_000 = np.linalg.norm(projected_2d_points_000[i1]-projected_2d_points_000[i2])
            norm_mean = np.linalg.norm(projected_2d_points_mean[i1]-projected_2d_points_mean[i2])
            norm_xyz_projected = np.linalg.norm(projected_points[i1]-projected_points[i2])
            self.assertTrue(np.isclose(norm_000, norm_mean))
            self.assertTrue(np.isclose(norm_000, norm_xyz_projected))


if __name__ == "__main__":
    unittest.main()<|MERGE_RESOLUTION|>--- conflicted
+++ resolved
@@ -21,12 +21,7 @@
 
     def test_factors_abcd_normal_vector(self):
         factors = self.plane.coefficients / self.expected_coefficients
-<<<<<<< HEAD
-        for ifactor, factor in enumerate(factors):
-            self.assertTrue(np.isclose(factor, factors[0]))
-=======
         self.assertArrayAlmostEqual([factors[0]]*4, [ff for ff in factors])
->>>>>>> 96fae567
         self.assertTrue(np.allclose([2.0/3.0, 1.0/3.0, -2.0/3.0], self.plane.normal_vector))
 
     def test_from_npoints_plane(self):
@@ -53,11 +48,7 @@
             plane_not_changed = Plane.from_coefficients(coeff[0]*plane.a, coeff[1]*plane.b,
                                                         coeff[2]*plane.c, coeff[3]*plane.d)
             fit_error = plane_not_changed.fit_error(points, fit=best_fit)
-<<<<<<< HEAD
-            self.assertTrue(np.isclose(fit_error, fit_error_plane))
-=======
             self.assertAlmostEqual(fit_error, fit_error_plane)
->>>>>>> 96fae567
 
 
     def test_is_in_plane(self):
